"""Facilities to create and use features."""
from typing import Callable, Iterable, Mapping, NamedTuple, Tuple, Union

import bblfsh

Position = NamedTuple("Position", (("offset", int), ("line", int), ("col", int)))
"""
`line` and `col` are 1-based to match UAST!
"""


class VirtualNode:
    """Represent either a real UAST node or an imaginary token."""

    def __init__(self, value: str, start: Position, end: Position,
                 *, node: bblfsh.Node = None, y: Union[int, Tuple[int]] = None,
                 path: str = None) -> None:
        """
        Construct a VirtualNode.

        :param value: Text of the token.
        :param start: Starting position of the token (0-based).
        :param end: Ending position of the token (0-based).
        :param node: Corresponding UAST node (if exists).
        :param y: The label of the node. It can be either a predicted token class from CLASSES \
                  or a composite sequence of such classes. It is guaranteed that the final type \
                  is Tuple[int]; the plain integer is an intermediate "unmerged" value which \
                  is replaced during the class composition.
        :param path: Path to related file. Useful for debugging.
        """
        self.value = value
        assert start.line >= 1 and start.col >= 1, "start line and column are 1-based like UASTs"
        assert end.line >= 1 and end.col >= 1, "end line and column are 1-based like UASTs"
        ys = set(y) if isinstance(y, tuple) else set([y])
        assert y is None or ys <= EMPTY_CLS or start.offset < end.offset, "illegal empty node"
        self.start = start
        self.end = end
        self.node = node
        self.y = y
        self.path = path

    def __str__(self) -> str:
        return self.value

    def __repr__(self) -> str:
        return ("VirtualNode(\"%s\", y=%s, start=%s, end=%s, node=%s, path=\"%s\")" % (
                    self.value.replace("\n", "\\n"),
                    "None" if self.y is None else
                    CLASS_REPRESENTATIONS[self.y] if isinstance(self.y, int) else
                    "".join(CLASS_REPRESENTATIONS[yi] for yi in self.y),
                    tuple(self.start),
                    tuple(self.end),
                    id(self.node) if self.node is not None else "None",
                    self.path))

    def __eq__(self, other: "VirtualNode") -> bool:
        return (self.value == other.value
                and self.start == other.start
                and self.end == other.end
                and self.node == other.node
                and self.y == other.y
                and self.path == other.path)

    @staticmethod
    def from_node(node: bblfsh.Node, file: str, path: str,
                  token_unwrappers: Mapping[str, Callable[[str], Tuple[str, str]]]
                  ) -> Iterable["VirtualNode"]:
        """
        Initialize the VirtualNode from a UAST node. Takes into account prefixes and suffixes.

        :param node: UAST node.
        :param file: File contents.
        :param path: File path.
        :param token_unwrappers: Mapping from bblfsh internal types to functions to unwrap tokens.
        :return: New VirtualNode-s.
        """
        outer_token = file[node.start_position.offset:node.end_position.offset]
        if not node.token:
            yield VirtualNode(outer_token,
                              Position(*[f[1] for f in node.start_position.ListFields()]),
                              Position(*[f[1] for f in node.end_position.ListFields()]),
                              node=node, path=path)
            return
        node_token = node.token
        if node.internal_type in token_unwrappers:
            node_token, outer_token = token_unwrappers[node.internal_type](outer_token)
        start_offset = outer_token.find(node_token)
        assert start_offset >= 0, (
            "Couldn't find the token in the specified position:\nNode role: %s\nParsed form: “%s”"
            "\nRaw form: “%s”\nStart position: %d, %d, %d\nEnd position: %d, %d, %d" % (
                node.internal_type, node_token, outer_token, node.start_position.offset,
                node.start_position.line, node.start_position.col, node.end_position.offset,
                node.end_position.line, node.end_position.col))
        start_pos = node.start_position.offset + start_offset
        if start_offset:
            yield VirtualNode(outer_token[:start_offset],
                              Position(offset=node.start_position.offset,
                                       line=node.start_position.line,
                                       col=node.start_position.col),
                              Position(offset=start_pos,
                                       line=node.start_position.line,
                                       col=node.start_position.col + start_offset),
                              path=path)
        end_offset = start_offset + len(node_token)
        end_pos = start_pos + len(node_token)
        yield VirtualNode(node_token,
                          Position(offset=start_pos,
                                   line=node.start_position.line,
                                   col=node.start_position.col + start_offset),
                          Position(offset=end_pos,
                                   line=node.end_position.line,
                                   col=node.start_position.col + end_offset),
                          node=node, path=path)
        if end_pos < node.end_position.offset:
            yield VirtualNode(outer_token[end_offset:],
                              Position(offset=end_pos,
                                       line=node.end_position.line,
                                       col=node.start_position.col + end_offset),
                              Position(offset=node.end_position.offset,
                                       line=node.end_position.line,
                                       col=node.end_position.col),
                              path=path)


# TODO(zurk): refactor CLS related code into one class. Related issue:
# https://github.com/src-d/style-analyzer/issues/286
CLS_SPACE = "<space>"
CLS_TAB = "<tab>"
CLS_NEWLINE = "<newline>"
CLS_SPACE_INC = "<+space>"
CLS_SPACE_DEC = "<-space>"
CLS_TAB_INC = "<+tab>"
CLS_TAB_DEC = "<-tab>"
CLS_SINGLE_QUOTE = "'"
CLS_DOUBLE_QUOTE = '"'
CLS_NOOP = "<noop>"
CLASSES = (CLS_SPACE, CLS_TAB, CLS_NEWLINE, CLS_SPACE_INC, CLS_SPACE_DEC,
           CLS_TAB_INC, CLS_TAB_DEC, CLS_SINGLE_QUOTE, CLS_DOUBLE_QUOTE, CLS_NOOP)
CLASS_INDEX = {cls: i for i, cls in enumerate(CLASSES)}
EMPTY_CLS = frozenset([CLASS_INDEX[CLS_TAB_DEC], CLASS_INDEX[CLS_SPACE_DEC],
                       CLASS_INDEX[CLS_NOOP]])
CLS_TO_STR = {
    CLS_DOUBLE_QUOTE: '"',
    CLS_NEWLINE: "\n",
    CLS_NOOP: "",
    CLS_SINGLE_QUOTE: "'",
    CLS_SPACE: " ",
    CLS_SPACE_DEC: "",
    CLS_SPACE_INC: " ",
    CLS_TAB: "\t",
    CLS_TAB_DEC: "",
    CLS_TAB_INC: "\t",
}
<<<<<<< HEAD
INDEX_CLS_TO_STR = tuple(CLS_TO_STR[c] for c in CLASSES)
=======
_CLASS_REPRESENTATIONS_MAPPING = {
    CLS_DOUBLE_QUOTE: '"',
    CLS_NEWLINE: "⏎",
    CLS_NOOP: "∅",
    CLS_SINGLE_QUOTE: "'",
    CLS_SPACE: "␣",
    CLS_SPACE_DEC: "␣⁻",
    CLS_SPACE_INC: "␣⁺",
    CLS_TAB: "⇥",
    CLS_TAB_DEC: "⇥⁻",
    CLS_TAB_INC: "⇥⁺",
}
CLASS_REPRESENTATIONS = [_CLASS_REPRESENTATIONS_MAPPING[cls] for cls in CLASSES]
del _CLASS_REPRESENTATIONS_MAPPING

CLASS_PRINTABLES = CLASS_REPRESENTATIONS[:]
CLASS_PRINTABLES[CLASS_INDEX[CLS_NEWLINE]] += "\n"
>>>>>>> 222bea44
<|MERGE_RESOLUTION|>--- conflicted
+++ resolved
@@ -151,9 +151,8 @@
     CLS_TAB_DEC: "",
     CLS_TAB_INC: "\t",
 }
-<<<<<<< HEAD
 INDEX_CLS_TO_STR = tuple(CLS_TO_STR[c] for c in CLASSES)
-=======
+
 _CLASS_REPRESENTATIONS_MAPPING = {
     CLS_DOUBLE_QUOTE: '"',
     CLS_NEWLINE: "⏎",
@@ -170,5 +169,4 @@
 del _CLASS_REPRESENTATIONS_MAPPING
 
 CLASS_PRINTABLES = CLASS_REPRESENTATIONS[:]
-CLASS_PRINTABLES[CLASS_INDEX[CLS_NEWLINE]] += "\n"
->>>>>>> 222bea44
+CLASS_PRINTABLES[CLASS_INDEX[CLS_NEWLINE]] += "\n"