--- conflicted
+++ resolved
@@ -78,13 +78,8 @@
     return vnodes_y
 
 
-<<<<<<< HEAD
-def files2mispreds(files: Iterable[str], rules: Rules, client: BblfshClient, language: str
-                   ) -> Iterable[Misprediction]:
-=======
 def files2mispreds(files: Iterable[str], feature_extractor: FeatureExtractor, rules: Rules,
-                   client: str) -> Iterable[Misprediction]:
->>>>>>> fc44935a
+                   client: BblfshClient) -> Iterable[Misprediction]:
     """
     Return the model's `Misprediction`-s on a list of files.
 
@@ -94,17 +89,10 @@
     :param client: Babelfish client. Babelfish server should be started accordingly.
     :return: List of `Misprediction`-s extracted from a given list of files.
     """
-<<<<<<< HEAD
-    files = prepare_files(files, client, language)
-    fe = FeatureExtractor(language=language, **rules.origin_config["feature_extractor"])
-    X, y, vnodes_y, vnodes = fe.extract_features(files)
-    files = {f.path: f for f in files}
-    y_pred, winners = rules.predict(X, y, vnodes_y, vnodes, files, fe, client)
-=======
     files = prepare_files(files, client, feature_extractor.language)
     X, y, vnodes_y, vnodes = feature_extractor.extract_features(files)
-    y_pred, winners = rules.predict(X, vnodes_y, vnodes, feature_extractor)
->>>>>>> fc44935a
+    files = {f.path: f for f in files}
+    y_pred, winners = rules.predict(X, y, vnodes_y, vnodes, files, feature_extractor, client)
     mispreds = get_mispreds(y, y_pred, vnodes_y, winners)
     return mispreds
 
